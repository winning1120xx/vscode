/*---------------------------------------------------------------------------------------------
 *  Copyright (c) Microsoft Corporation. All rights reserved.
 *  Licensed under the MIT License. See License.txt in the project root for license information.
 *--------------------------------------------------------------------------------------------*/

import { validateConstraint } from 'vs/base/common/types';
import { ICommandHandlerDescription, ICommandEvent } from 'vs/platform/commands/common/commands';
import * as extHostTypes from 'vs/workbench/api/common/extHostTypes';
import * as extHostTypeConverter from 'vs/workbench/api/common/extHostTypeConverters';
import { cloneAndChange } from 'vs/base/common/objects';
import { MainContext, MainThreadCommandsShape, ExtHostCommandsShape, ObjectIdentifier, IMainContext, CommandDto } from './extHost.protocol';
import { isNonEmptyArray } from 'vs/base/common/arrays';
import * as modes from 'vs/editor/common/modes';
import * as vscode from 'vscode';
import { ILogService } from 'vs/platform/log/common/log';
import { revive } from 'vs/base/common/marshalling';
import { Range } from 'vs/editor/common/core/range';
import { Position } from 'vs/editor/common/core/position';
import { URI } from 'vs/base/common/uri';
<<<<<<< HEAD
import { Event, Emitter } from 'vs/base/common/event';
=======
import { DisposableStore, toDisposable } from 'vs/base/common/lifecycle';
>>>>>>> 7e0daae1

interface CommandHandler {
	callback: Function;
	thisArg: any;
	description?: ICommandHandlerDescription;
}

export interface ArgumentProcessor {
	processArgument(arg: any): any;
}

export class ExtHostCommands implements ExtHostCommandsShape {

	private readonly _onDidExecuteCommand: Emitter<vscode.CommandExecutionEvent>;
	readonly onDidExecuteCommand: Event<vscode.CommandExecutionEvent>;

	private readonly _commands = new Map<string, CommandHandler>();
	private readonly _proxy: MainThreadCommandsShape;
	private readonly _converter: CommandsConverter;
	private readonly _logService: ILogService;
	private readonly _argumentProcessors: ArgumentProcessor[];

	constructor(
		mainContext: IMainContext,
		logService: ILogService
	) {
		this._proxy = mainContext.getProxy(MainContext.MainThreadCommands);
		this._onDidExecuteCommand = new Emitter<vscode.CommandExecutionEvent>({
			onFirstListenerDidAdd: () => this._proxy.$registerCommandListener(),
			onLastListenerRemove: () => this._proxy.$unregisterCommandListener(),
		});
		this.onDidExecuteCommand = this._onDidExecuteCommand.event;
		this._logService = logService;
		this._converter = new CommandsConverter(this);
		this._argumentProcessors = [
			{
				processArgument(a) {
					// URI, Regex
					return revive(a, 0);
				}
			},
			{
				processArgument(arg) {
					return cloneAndChange(arg, function (obj) {
						// Reverse of https://github.com/Microsoft/vscode/blob/1f28c5fc681f4c01226460b6d1c7e91b8acb4a5b/src/vs/workbench/api/node/extHostCommands.ts#L112-L127
						if (Range.isIRange(obj)) {
							return extHostTypeConverter.Range.to(obj);
						}
						if (Position.isIPosition(obj)) {
							return extHostTypeConverter.Position.to(obj);
						}
						if (Range.isIRange((obj as modes.Location).range) && URI.isUri((obj as modes.Location).uri)) {
							return extHostTypeConverter.location.to(obj);
						}
						if (!Array.isArray(obj)) {
							return obj;
						}
					});
				}
			}
		];
	}

	get converter(): CommandsConverter {
		return this._converter;
	}

	registerArgumentProcessor(processor: ArgumentProcessor): void {
		this._argumentProcessors.push(processor);
	}

	registerCommand(global: boolean, id: string, callback: <T>(...args: any[]) => T | Thenable<T>, thisArg?: any, description?: ICommandHandlerDescription): extHostTypes.Disposable {
		this._logService.trace('ExtHostCommands#registerCommand', id);

		if (!id.trim().length) {
			throw new Error('invalid id');
		}

		if (this._commands.has(id)) {
			throw new Error(`command '${id}' already exists`);
		}

		this._commands.set(id, { callback, thisArg, description });
		if (global) {
			this._proxy.$registerCommand(id);
		}

		return new extHostTypes.Disposable(() => {
			if (this._commands.delete(id)) {
				if (global) {
					this._proxy.$unregisterCommand(id);
				}
			}
		});
	}

	$handleDidExecuteCommand(command: ICommandEvent): void {
		this._onDidExecuteCommand.fire({ command: command.commandId, arguments: command.args });
	}

	executeCommand<T>(id: string, ...args: any[]): Promise<T> {
		this._logService.trace('ExtHostCommands#executeCommand', id);

		if (this._commands.has(id)) {
			// we stay inside the extension host and support
			// to pass any kind of parameters around
			return this._executeContributedCommand<T>(id, args);

		} else {
			// automagically convert some argument types

			args = cloneAndChange(args, function (value) {
				if (value instanceof extHostTypes.Position) {
					return extHostTypeConverter.Position.from(value);
				}
				if (value instanceof extHostTypes.Range) {
					return extHostTypeConverter.Range.from(value);
				}
				if (value instanceof extHostTypes.Location) {
					return extHostTypeConverter.location.from(value);
				}
				if (!Array.isArray(value)) {
					return value;
				}
			});

			return this._proxy.$executeCommand<T>(id, args).then(result => revive(result, 0));
		}
	}

	private _executeContributedCommand<T>(id: string, args: any[]): Promise<T> {
		const command = this._commands.get(id);
		if (!command) {
			throw new Error('Unknown command');
		}
		let { callback, thisArg, description } = command;
		if (description) {
			for (let i = 0; i < description.args.length; i++) {
				try {
					validateConstraint(args[i], description.args[i].constraint);
				} catch (err) {
					return Promise.reject(new Error(`Running the contributed command: '${id}' failed. Illegal argument '${description.args[i].name}' - ${description.args[i].description}`));
				}
			}
		}

		try {
			const result = callback.apply(thisArg, args);
			this._onDidExecuteCommand.fire({ command: id, arguments: args });
			return Promise.resolve(result);
		} catch (err) {
			this._logService.error(err, id);
			return Promise.reject(new Error(`Running the contributed command: '${id}' failed.`));
		}
	}

	$executeContributedCommand<T>(id: string, ...args: any[]): Promise<T> {
		this._logService.trace('ExtHostCommands#$executeContributedCommand', id);

		if (!this._commands.has(id)) {
			return Promise.reject(new Error(`Contributed command '${id}' does not exist.`));
		} else {
			args = args.map(arg => this._argumentProcessors.reduce((r, p) => p.processArgument(r), arg));
			return this._executeContributedCommand(id, args);
		}
	}

	getCommands(filterUnderscoreCommands: boolean = false): Promise<string[]> {
		this._logService.trace('ExtHostCommands#getCommands', filterUnderscoreCommands);

		return this._proxy.$getCommands().then(result => {
			if (filterUnderscoreCommands) {
				result = result.filter(command => command[0] !== '_');
			}
			return result;
		});
	}

	$getContributedCommandHandlerDescriptions(): Promise<{ [id: string]: string | ICommandHandlerDescription }> {
		const result: { [id: string]: string | ICommandHandlerDescription } = Object.create(null);
		this._commands.forEach((command, id) => {
			let { description } = command;
			if (description) {
				result[id] = description;
			}
		});
		return Promise.resolve(result);
	}
}


export class CommandsConverter {

	private readonly _delegatingCommandId: string;
	private readonly _commands: ExtHostCommands;
	private readonly _cache = new Map<number, vscode.Command>();
	private _cachIdPool = 0;

	// --- conversion between internal and api commands
	constructor(commands: ExtHostCommands) {
		this._delegatingCommandId = `_internal_command_delegation_${Date.now()}`;
		this._commands = commands;
		this._commands.registerCommand(true, this._delegatingCommandId, this._executeConvertedCommand, this);
	}

	toInternal(command: vscode.Command | undefined, disposables: DisposableStore): CommandDto | undefined {

		if (!command) {
			return undefined;
		}

		const result: CommandDto = {
			$ident: undefined,
			id: command.command,
			title: command.title,
			tooltip: command.tooltip
		};

		if (command.command && isNonEmptyArray(command.arguments)) {
			// we have a contributed command with arguments. that
			// means we don't want to send the arguments around

			const id = ++this._cachIdPool;
			this._cache.set(id, command);
			disposables.add(toDisposable(() => this._cache.delete(id)));
			result.$ident = id;

			result.id = this._delegatingCommandId;
			result.arguments = [id];

		}

		return result;
	}

	fromInternal(command: modes.Command): vscode.Command | undefined {

		const id = ObjectIdentifier.of(command);
		if (typeof id === 'number') {
			return this._cache.get(id);

		} else {
			return {
				command: command.id,
				title: command.title,
				arguments: command.arguments
			};
		}
	}

	private _executeConvertedCommand<R>(...args: any[]): Promise<R> {
		const actualCmd = this._cache.get(args[0]);
		if (!actualCmd) {
			return Promise.reject('actual command NOT FOUND');
		}
		return this._commands.executeCommand(actualCmd.command, ...(actualCmd.arguments || []));
	}

}<|MERGE_RESOLUTION|>--- conflicted
+++ resolved
@@ -17,11 +17,8 @@
 import { Range } from 'vs/editor/common/core/range';
 import { Position } from 'vs/editor/common/core/position';
 import { URI } from 'vs/base/common/uri';
-<<<<<<< HEAD
 import { Event, Emitter } from 'vs/base/common/event';
-=======
 import { DisposableStore, toDisposable } from 'vs/base/common/lifecycle';
->>>>>>> 7e0daae1
 
 interface CommandHandler {
 	callback: Function;
