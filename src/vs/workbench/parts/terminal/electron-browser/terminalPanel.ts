/*---------------------------------------------------------------------------------------------
 *  Copyright (c) Microsoft Corporation. All rights reserved.
 *  Licensed under the MIT License. See License.txt in the project root for license information.
 *--------------------------------------------------------------------------------------------*/

import * as dom from 'vs/base/browser/dom';
import * as nls from 'vs/nls';
import * as platform from 'vs/base/common/platform';
import { Action, IAction } from 'vs/base/common/actions';
import { Builder, Dimension } from 'vs/base/browser/builder';
import { IActionItem, Separator } from 'vs/base/browser/ui/actionbar/actionbar';
import { IConfigurationService } from 'vs/platform/configuration/common/configuration';
import { IContextMenuService, IContextViewService } from 'vs/platform/contextview/browser/contextView';
import { IInstantiationService } from 'vs/platform/instantiation/common/instantiation';
import { ITelemetryService } from 'vs/platform/telemetry/common/telemetry';
import { ITerminalService, ITerminalFont, TERMINAL_PANEL_ID } from 'vs/workbench/parts/terminal/common/terminal';
import { IThemeService, ITheme } from 'vs/platform/theme/common/themeService';
import { TerminalFindWidget } from './terminalFindWidget';
import { ansiColorIdentifiers, TERMINAL_BACKGROUND_COLOR, TERMINAL_FOREGROUND_COLOR } from './terminalColorRegistry';
import { ColorIdentifier, editorHoverBackground, editorHoverBorder, editorForeground } from 'vs/platform/theme/common/colorRegistry';
import { KillTerminalAction, CreateNewTerminalAction, SwitchTerminalInstanceAction, SwitchTerminalInstanceActionItem, CopyTerminalSelectionAction, TerminalPasteAction, ClearTerminalAction, SelectAllTerminalAction } from 'vs/workbench/parts/terminal/electron-browser/terminalActions';
import { Panel } from 'vs/workbench/browser/panel';
import { StandardMouseEvent } from 'vs/base/browser/mouseEvent';
import { TPromise } from 'vs/base/common/winjs.base';
import URI from 'vs/base/common/uri';

export class TerminalPanel extends Panel {

	private _actions: IAction[];
	private _copyContextMenuAction: IAction;
	private _contextMenuActions: IAction[];
	private _cancelContextMenu: boolean = false;
	private _font: ITerminalFont;
	private _fontStyleElement: HTMLElement;
	private _parentDomElement: HTMLElement;
	private _terminalContainer: HTMLElement;
	private _themeStyleElement: HTMLElement;
	private _findWidget: TerminalFindWidget;

	constructor(
		@IConfigurationService private _configurationService: IConfigurationService,
		@IContextMenuService private _contextMenuService: IContextMenuService,
		@IContextViewService private _contextViewService: IContextViewService,
		@IInstantiationService private _instantiationService: IInstantiationService,
		@ITerminalService private _terminalService: ITerminalService,
		@IThemeService protected themeService: IThemeService,
		@ITelemetryService telemetryService: ITelemetryService
	) {
		super(TERMINAL_PANEL_ID, telemetryService, themeService);
	}

	public create(parent: Builder): TPromise<any> {
		super.create(parent);
		this._parentDomElement = parent.getHTMLElement();
		dom.addClass(this._parentDomElement, 'integrated-terminal');
		this._themeStyleElement = document.createElement('style');
		this._fontStyleElement = document.createElement('style');

		this._terminalContainer = document.createElement('div');
		dom.addClass(this._terminalContainer, 'terminal-outer-container');

		this._findWidget = this._instantiationService.createInstance(TerminalFindWidget);

		this._parentDomElement.appendChild(this._themeStyleElement);
		this._parentDomElement.appendChild(this._fontStyleElement);
		this._parentDomElement.appendChild(this._terminalContainer);
		this._parentDomElement.appendChild(this._findWidget.getDomNode());

		this._attachEventListeners();

		this._terminalService.setContainers(this.getContainer().getHTMLElement(), this._terminalContainer);

		this._register(this.themeService.onThemeChange(theme => this._updateTheme(theme)));
		this._register(this._configurationService.onDidUpdateConfiguration(() => this._updateFont()));
		this._updateFont();
		this._updateTheme();

		// Force another layout (first is setContainers) since config has changed
		this.layout(new Dimension(this._terminalContainer.offsetWidth, this._terminalContainer.offsetHeight));
		return TPromise.as(void 0);
	}

	public layout(dimension?: Dimension): void {
		if (!dimension) {
			return;
		}
		this._terminalService.terminalInstances.forEach((t) => {
			t.layout(dimension);
		});
	}

	public setVisible(visible: boolean): TPromise<void> {
		if (visible) {
			if (this._terminalService.terminalInstances.length > 0) {
				this._updateFont();
				this._updateTheme();
			} else {
				return super.setVisible(visible).then(() => {
					const instance = this._terminalService.createInstance();
					if (instance) {
						this._updateFont();
						this._updateTheme();
					}
					return TPromise.as(void 0);
				});
			}
		}
		return super.setVisible(visible);
	}

	public getActions(): IAction[] {
		if (!this._actions) {
			this._actions = [
				this._instantiationService.createInstance(SwitchTerminalInstanceAction, SwitchTerminalInstanceAction.ID, SwitchTerminalInstanceAction.LABEL),
				this._instantiationService.createInstance(CreateNewTerminalAction, CreateNewTerminalAction.ID, CreateNewTerminalAction.PANEL_LABEL),
				this._instantiationService.createInstance(KillTerminalAction, KillTerminalAction.ID, KillTerminalAction.PANEL_LABEL)
			];
			this._actions.forEach(a => {
				this._register(a);
			});
		}
		return this._actions;
	}

	private _getContextMenuActions(): IAction[] {
		if (!this._contextMenuActions) {
			this._copyContextMenuAction = this._instantiationService.createInstance(CopyTerminalSelectionAction, CopyTerminalSelectionAction.ID, nls.localize('copy', "Copy"));
			this._contextMenuActions = [
				this._instantiationService.createInstance(CreateNewTerminalAction, CreateNewTerminalAction.ID, nls.localize('createNewTerminal', "New Terminal")),
				new Separator(),
				this._copyContextMenuAction,
				this._instantiationService.createInstance(TerminalPasteAction, TerminalPasteAction.ID, nls.localize('paste', "Paste")),
				this._instantiationService.createInstance(SelectAllTerminalAction, SelectAllTerminalAction.ID, nls.localize('selectAll', "Select All")),
				new Separator(),
				this._instantiationService.createInstance(ClearTerminalAction, ClearTerminalAction.ID, nls.localize('clear', "Clear"))
			];
			this._contextMenuActions.forEach(a => {
				this._register(a);
			});
		}
		const activeInstance = this._terminalService.getActiveInstance();
		this._copyContextMenuAction.enabled = activeInstance && activeInstance.hasSelection();
		return this._contextMenuActions;
	}

	public getActionItem(action: Action): IActionItem {
		if (action.id === SwitchTerminalInstanceAction.ID) {
			return this._instantiationService.createInstance(SwitchTerminalInstanceActionItem, action);
		}

		return super.getActionItem(action);
	}

	public focus(): void {
		const activeInstance = this._terminalService.getActiveInstance();
		if (activeInstance) {
			activeInstance.focus(true);
		}
	}

	public focusFindWidget() {
		const activeInstance = this._terminalService.getActiveInstance();
		if (activeInstance && activeInstance.hasSelection()) {
			this._findWidget.reveal(activeInstance.selection);
		} else {
			this._findWidget.reveal();
		}
	}

	public hideFindWidget() {
		this._findWidget.hide();
	}

	private _attachEventListeners(): void {
		this._register(dom.addDisposableListener(this._parentDomElement, 'mousedown', (event: MouseEvent) => {
			if (this._terminalService.terminalInstances.length === 0) {
				return;
			}

			if (event.which === 2 && platform.isLinux) {
				// Drop selection and focus terminal on Linux to enable middle button paste when click
				// occurs on the selection itself.
				this._terminalService.getActiveInstance().focus();
			} else if (event.which === 3) {
				if (this._terminalService.configHelper.config.rightClickCopyPaste) {
					let terminal = this._terminalService.getActiveInstance();
					if (terminal.hasSelection()) {
						terminal.copySelection();
						terminal.clearSelection();
					} else {
						terminal.paste();
					}
					// Clear selection after all click event bubbling is finished on Mac to prevent
					// right-click selecting a word which is seemed cannot be disabled. There is a
					// flicker when pasting but this appears to give the best experience if the
					// setting is enabled.
					if (platform.isMacintosh) {
						setTimeout(() => {
							terminal.clearSelection();
						}, 0);
					}
					this._cancelContextMenu = true;
				}
			}
		}));
		this._register(dom.addDisposableListener(this._parentDomElement, 'contextmenu', (event: MouseEvent) => {
			if (!this._cancelContextMenu) {
				const standardEvent = new StandardMouseEvent(event);
				let anchor: { x: number, y: number } = { x: standardEvent.posx, y: standardEvent.posy };
				this._contextMenuService.showContextMenu({
					getAnchor: () => anchor,
					getActions: () => TPromise.as(this._getContextMenuActions()),
					getActionsContext: () => this._parentDomElement
				});
			}
			this._cancelContextMenu = false;
		}));
		this._register(dom.addDisposableListener(this._parentDomElement, 'click', (event) => {
			if (event.which === 3) {
				return;
			}

			const instance = this._terminalService.getActiveInstance();
			if (instance) {
				this._terminalService.getActiveInstance().focus();
			}
		}));
		this._register(dom.addDisposableListener(this._parentDomElement, 'keyup', (event: KeyboardEvent) => {
			if (event.keyCode === 27) {
				// Keep terminal open on escape
				event.stopPropagation();
			}
		}));
		this._register(dom.addDisposableListener(this._parentDomElement, dom.EventType.DROP, (e: DragEvent) => {
			if (e.target === this._parentDomElement || dom.isAncestor(e.target as HTMLElement, this._parentDomElement)) {
				if (!e.dataTransfer) {
					return;
				}

				const winFormatters: [RegExp, (uri: URI) => string][] = [
					// WSL bash
					[/^C:\\Windows\\(System32|sysnative)\\bash.exe$/i, uri => '/mnt/' + uri.path[1] + uri.path.substring(3)],
					// Git bash
					[/bash.exe$/i, uri => uri.path.substring(0, 2) + uri.path.substring(3)],

					[/cmd.exe$/i, uri => uri.path[1].toUpperCase() + uri.path.substring(2).replace(/\//g, '\\')],
					[/powershell.exe$/i, uri => uri.path[1].toUpperCase() + uri.path.substring(2).replace(/\//g, '\\')],
				];

				const terminal = this._terminalService.getActiveInstance();

				const uriForm = async (uri: URI) => {
					if (platform.isWindows) {
						const shells = await terminal.getShellList();
						const shell = shells[shells.length - 1];

						for (const formatter of winFormatters) {
							if (formatter[0].test(shell)) {
								return formatter[1](uri);
							}
						}
					}
					return uri.path;
				};

				const uri = e.dataTransfer.getData('URL');
				let urip = Promise.resolve(uri);
				if (uri) {
					urip = uriForm(URI.parse(uri));
				} else if (e.dataTransfer.files.length > 0) {
					// Check if the file was dragged from the filesystem
					urip = uriForm(URI.file(e.dataTransfer.files[0].path));
				}

<<<<<<< HEAD
				if (!uri) {
					return;
				}

				const terminal = this._terminalService.getActiveInstance();
				terminal.sendText(TerminalPanel.preparePathForTerminal(uri), false);
=======
				urip.then(uri => {
					if (!uri) {
						return;
					}
					terminal.sendText(this._preparePathForTerminal(uri), false);
				});
>>>>>>> 53040a1e
			}
		}));
	}

	private _updateTheme(theme?: ITheme): void {
		if (!theme) {
			theme = this.themeService.getTheme();
		}

		let css = '';
		ansiColorIdentifiers.forEach((colorId: ColorIdentifier, index: number) => {
			if (colorId) { // should not happen, all indices should have a color defined.
				let color = theme.getColor(colorId);
				css += `.monaco-workbench .panel.integrated-terminal .xterm .xterm-color-${index} { color: ${color}; }` +
					`.monaco-workbench .panel.integrated-terminal .xterm .xterm-bg-color-${index} { background-color: ${color}; }`;
			}
		});
		const bgColor = theme.getColor(TERMINAL_BACKGROUND_COLOR);
		if (bgColor) {
			css += `.monaco-workbench .panel.integrated-terminal .terminal-outer-container { background-color: ${bgColor}; }`;
		}
		const fgColor = theme.getColor(TERMINAL_FOREGROUND_COLOR);
		if (fgColor) {
			css += `.monaco-workbench .panel.integrated-terminal .xterm { color: ${fgColor}; }` +
				`.monaco-workbench .panel.integrated-terminal .xterm:not(.xterm-cursor-style-underline):not(.xterm-cursor-style-bar).focus .terminal-cursor,` +
				`.monaco-workbench .panel.integrated-terminal .xterm:not(.xterm-cursor-style-underline):not(.xterm-cursor-style-bar):focus .terminal-cursor { background-color: ${fgColor} }` +
				`.monaco-workbench .panel.integrated-terminal .xterm:not(.focus):not(:focus) .terminal-cursor { outline-color: ${fgColor}; }` +
				`.monaco-workbench .panel.integrated-terminal .xterm.xterm-cursor-style-bar .terminal-cursor::before,` +
				`.monaco-workbench .panel.integrated-terminal .xterm.xterm-cursor-style-underline .terminal-cursor::before { background-color: ${fgColor}; }` +
				`.monaco-workbench .panel.integrated-terminal .xterm.xterm-cursor-style-bar.focus.xterm-cursor-blink .terminal-cursor::before,` +
				`.monaco-workbench .panel.integrated-terminal .xterm.xterm-cursor-style-underline.focus.xterm-cursor-blink .terminal-cursor::before { background-color: ${fgColor}; }`;
		}
		// TODO: Reinstate, see #28397
		// const selectionColor = theme.getColor(TERMINAL_SELECTION_BACKGROUND_COLOR);
		// if (selectionColor) {
		// 	css += `.monaco-workbench .panel.integrated-terminal .xterm .xterm-selection div { background-color: ${selectionColor}; }`;
		// }
		// Borrow the editor's hover background for now
		let hoverBackground = theme.getColor(editorHoverBackground);
		if (hoverBackground) {
			css += `.monaco-workbench .panel.integrated-terminal .terminal-message-widget { background-color: ${hoverBackground}; }`;
		}
		let hoverBorder = theme.getColor(editorHoverBorder);
		if (hoverBorder) {
			css += `.monaco-workbench .panel.integrated-terminal .terminal-message-widget { border: 1px solid ${hoverBorder}; }`;
		}
		let hoverForeground = theme.getColor(editorForeground);
		if (hoverForeground) {
			css += `.monaco-workbench .panel.integrated-terminal .terminal-message-widget { color: ${hoverForeground}; }`;
		}

		this._themeStyleElement.innerHTML = css;
		this._findWidget.updateTheme(theme);
	}

	private _updateFont(): void {
		if (this._terminalService.terminalInstances.length === 0) {
			return;
		}
		let newFont = this._terminalService.configHelper.getFont();
		dom.toggleClass(this._parentDomElement, 'enable-ligatures', this._terminalService.configHelper.config.fontLigatures);
		dom.toggleClass(this._parentDomElement, 'disable-bold', !this._terminalService.configHelper.config.enableBold);
		if (!this._font || this._fontsDiffer(this._font, newFont)) {
			this._fontStyleElement.innerHTML = '.monaco-workbench .panel.integrated-terminal .xterm {' +
				`font-family: ${newFont.fontFamily};` +
				`font-size: ${newFont.fontSize};` +
				`line-height: ${newFont.lineHeight};` +
				'}';
			this._font = newFont;
		}
		this.layout(new Dimension(this._parentDomElement.offsetWidth, this._parentDomElement.offsetHeight));
	}

	private _fontsDiffer(a: ITerminalFont, b: ITerminalFont): boolean {
		return a.charHeight !== b.charHeight ||
			a.charWidth !== b.charWidth ||
			a.fontFamily !== b.fontFamily ||
			a.fontSize !== b.fontSize ||
			a.lineHeight !== b.lineHeight;
	}

	/**
	 * Adds quotes to a path if it contains whitespaces
	 */
	public static preparePathForTerminal(path: string): string {
		if (platform.isWindows) {
			if (/\s+/.test(path)) {
				return `"${path}"`;
			}
			return path;
		}
		path = path.replace(/(%5C|\\)/g, '\\\\');
		const charsToEscape = [
			' ', '\'', '"', '?', ':', ';', '!', '*', '(', ')', '{', '}', '[', ']'
		];
		for (let i = 0; i < path.length; i++) {
			const indexOfChar = charsToEscape.indexOf(path.charAt(i));
			if (indexOfChar >= 0) {
				path = `${path.substring(0, i)}\\${path.charAt(i)}${path.substring(i + 1)}`;
				i++; // Skip char due to escape char being added
			}
		}
		return path;
	}
}<|MERGE_RESOLUTION|>--- conflicted
+++ resolved
@@ -1,7 +1,9 @@
 /*---------------------------------------------------------------------------------------------
- *  Copyright (c) Microsoft Corporation. All rights reserved.
- *  Licensed under the MIT License. See License.txt in the project root for license information.
- *--------------------------------------------------------------------------------------------*/
+*  Copyright (c) Microsoft Corporation. All rights reserved.
+*  Licensed under the MIT License. See License.txt in the project root for license information.
+*--------------------------------------------------------------------------------------------*/
+
+'use strict';
 
 import * as dom from 'vs/base/browser/dom';
 import * as nls from 'vs/nls';
@@ -272,21 +274,12 @@
 					urip = uriForm(URI.file(e.dataTransfer.files[0].path));
 				}
 
-<<<<<<< HEAD
-				if (!uri) {
-					return;
-				}
-
-				const terminal = this._terminalService.getActiveInstance();
-				terminal.sendText(TerminalPanel.preparePathForTerminal(uri), false);
-=======
 				urip.then(uri => {
 					if (!uri) {
 						return;
 					}
 					terminal.sendText(this._preparePathForTerminal(uri), false);
 				});
->>>>>>> 53040a1e
 			}
 		}));
 	}
