/*---------------------------------------------------------------------------------------------
 *  Copyright (c) Microsoft Corporation. All rights reserved.
 *  Licensed under the MIT License. See License.txt in the project root for license information.
 *--------------------------------------------------------------------------------------------*/
'use strict';

import * as Platform from 'vs/base/common/platform';
import * as DomUtils from 'vs/base/browser/dom';
import { IMouseEvent, StandardMouseWheelEvent } from 'vs/base/browser/mouseEvent';
import { GlobalMouseMoveMonitor, IStandardMouseMoveEventData, standardMouseMoveMerger } from 'vs/base/browser/globalMouseMoveMonitor';
import { Widget } from 'vs/base/browser/ui/widget';
import { FastDomNode, createFastDomNode } from 'vs/base/browser/fastDomNode';
import { ScrollbarState } from 'vs/base/browser/ui/scrollbar/scrollbarState';
import { ScrollbarArrow, ScrollbarArrowOptions } from 'vs/base/browser/ui/scrollbar/scrollbarArrow';
import { ScrollbarVisibilityController } from 'vs/base/browser/ui/scrollbar/scrollbarVisibilityController';
import { Scrollable, ScrollbarVisibility } from 'vs/base/common/scrollable';

/**
 * The orthogonal distance to the slider at which dragging "resets". This implements "snapping"
 */
const MOUSE_DRAG_RESET_DISTANCE = 140;

export interface ISimplifiedMouseEvent {
	posx: number;
	posy: number;
}

export interface ScrollbarHost {
	onMouseWheel(mouseWheelEvent: StandardMouseWheelEvent): void;
	onDragStart(): void;
	onDragEnd(): void;
}

export interface AbstractScrollbarOptions {
	lazyRender: boolean;
	host: ScrollbarHost;
	scrollbarState: ScrollbarState;
	visibility: ScrollbarVisibility;
	extraScrollbarClassName: string;
	scrollable: Scrollable;
}

export abstract class AbstractScrollbar extends Widget {

	protected _host: ScrollbarHost;
	protected _scrollable: Scrollable;
	private _lazyRender: boolean;
	protected _scrollbarState: ScrollbarState;
	private _visibilityController: ScrollbarVisibilityController;
	private _mouseMoveMonitor: GlobalMouseMoveMonitor<IStandardMouseMoveEventData>;

	public domNode: FastDomNode<HTMLElement>;
	public slider: FastDomNode<HTMLElement>;

	protected _shouldRender: boolean;

	constructor(opts: AbstractScrollbarOptions) {
		super();
		this._lazyRender = opts.lazyRender;
		this._host = opts.host;
		this._scrollable = opts.scrollable;
		this._scrollbarState = opts.scrollbarState;
		this._visibilityController = this._register(new ScrollbarVisibilityController(opts.visibility, 'visible scrollbar ' + opts.extraScrollbarClassName, 'invisible scrollbar ' + opts.extraScrollbarClassName));
		this._mouseMoveMonitor = this._register(new GlobalMouseMoveMonitor<IStandardMouseMoveEventData>());
		this._shouldRender = true;
		this.domNode = createFastDomNode(document.createElement('div'));
		this.domNode.setAttribute('role', 'presentation');
		this.domNode.setAttribute('aria-hidden', 'true');

		this._visibilityController.setDomNode(this.domNode);
		this.domNode.setPosition('absolute');

		this.onmousedown(this.domNode.domNode, (e) => this._domNodeMouseDown(e));
	}

	// ----------------- creation

	/**
	 * Creates the dom node for an arrow & adds it to the container
	 */
	protected _createArrow(opts: ScrollbarArrowOptions): void {
		let arrow = this._register(new ScrollbarArrow(opts));
		this.domNode.domNode.appendChild(arrow.bgDomNode);
		this.domNode.domNode.appendChild(arrow.domNode);
	}

	/**
	 * Creates the slider dom node, adds it to the container & hooks up the events
	 */
	protected _createSlider(top: number, left: number, width: number, height: number): void {
		this.slider = createFastDomNode(document.createElement('div'));
		this.slider.setClassName('slider');
		this.slider.setPosition('absolute');
		this.slider.setTop(top);
		this.slider.setLeft(left);
		this.slider.setWidth(width);
		this.slider.setHeight(height);
		this.slider.setLayerHinting(true);

		this.domNode.domNode.appendChild(this.slider.domNode);

		this.onmousedown(this.slider.domNode, (e) => {
			if (e.leftButton) {
				e.preventDefault();
				this._sliderMouseDown(e, () => { /*nothing to do*/ });
			}
		});
	}

	// ----------------- Update state

	protected _onElementSize(visibleSize: number): boolean {
		if (this._scrollbarState.setVisibleSize(visibleSize)) {
			this._visibilityController.setIsNeeded(this._scrollbarState.isNeeded());
			this._shouldRender = true;
			if (!this._lazyRender) {
				this.render();
			}
		}
		return this._shouldRender;
	}

	protected _onElementScrollSize(elementScrollSize: number): boolean {
		if (this._scrollbarState.setScrollSize(elementScrollSize)) {
			this._visibilityController.setIsNeeded(this._scrollbarState.isNeeded());
			this._shouldRender = true;
			if (!this._lazyRender) {
				this.render();
			}
		}
		return this._shouldRender;
	}

	protected _onElementScrollPosition(elementScrollPosition: number): boolean {
		if (this._scrollbarState.setScrollPosition(elementScrollPosition)) {
			this._visibilityController.setIsNeeded(this._scrollbarState.isNeeded());
			this._shouldRender = true;
			if (!this._lazyRender) {
				this.render();
			}
		}
		return this._shouldRender;
	}

	// ----------------- rendering

	public beginReveal(): void {
		this._visibilityController.setShouldBeVisible(true);
	}

	public beginHide(): void {
		this._visibilityController.setShouldBeVisible(false);
	}

	public render(): void {
		if (!this._shouldRender) {
			return;
		}
		this._shouldRender = false;

		this._renderDomNode(this._scrollbarState.getRectangleLargeSize(), this._scrollbarState.getRectangleSmallSize());
		this._updateSlider(this._scrollbarState.getSliderSize(), this._scrollbarState.getArrowSize() + this._scrollbarState.getSliderPosition());
	}
	// ----------------- DOM events

	private _domNodeMouseDown(e: IMouseEvent): void {
		if (e.target !== this.domNode.domNode) {
			return;
		}
		this._onMouseDown(e);
	}

	public delegateMouseDown(e: IMouseEvent): void {
		let domTop = this.domNode.domNode.getClientRects()[0].top;
		let sliderStart = domTop + this._scrollbarState.getSliderPosition();
		let sliderStop = domTop + this._scrollbarState.getSliderPosition() + this._scrollbarState.getSliderSize();
		let mousePos = this._sliderMousePosition(e);
		if (sliderStart <= mousePos && mousePos <= sliderStop) {
			// Act as if it was a mouse down on the slider
			if (e.leftButton) {
				e.preventDefault();
				this._sliderMouseDown(e, () => { /*nothing to do*/ });
			}
		} else {
			// Act as if it was a mouse down on the scrollbar
			this._onMouseDown(e);
		}
	}

<<<<<<< HEAD
	private _onMouseDown(e: IMouseEvent): void {
		let domNodePosition = DomUtils.getDomNodePagePosition(this.domNode.domNode);
		let desiredSliderPosition = this._mouseDownRelativePosition(e, domNodePosition) - this._scrollbarState.getArrowSize() - this._scrollbarState.getSliderSize() / 2;
		this.setDesiredScrollPosition(this._scrollbarState.convertSliderPositionToScrollPosition(desiredSliderPosition), 0/* immediate */);
		this._sliderMouseDown(e);
=======
	public delegateSliderMouseDown(e: ISimplifiedMouseEvent, onDragFinished: () => void): void {
		this._sliderMouseDown(e, onDragFinished);
>>>>>>> afc7fad0
	}

	private _onMouseDown(e: IMouseEvent): void {
		let domNodePosition = DomUtils.getDomNodePagePosition(this.domNode.domNode);
		this.setDesiredScrollPosition(this._scrollbarState.getDesiredScrollPositionFromOffset(this._mouseDownRelativePosition(e, domNodePosition)));
		if (e.leftButton) {
<<<<<<< HEAD
			let initialMouseOrthogonalPosition = this._sliderOrthogonalMousePosition(e);
			let initialScrollPosition = this._getScrollPosition();
			let draggingDelta = this._sliderMousePosition(e) - this._scrollbarState.getSliderPosition();
			this.slider.toggleClassName('active', true);

			this._mouseMoveMonitor.startMonitoring(
				standardMouseMoveMerger,
				(mouseMoveData: IStandardMouseMoveEventData) => {
					let mouseOrthogonalPosition = this._sliderOrthogonalMousePosition(mouseMoveData);
					let mouseOrthogonalDelta = Math.abs(mouseOrthogonalPosition - initialMouseOrthogonalPosition);
					// console.log(initialMouseOrthogonalPosition + ' -> ' + mouseOrthogonalPosition + ': ' + mouseOrthogonalDelta);
					if (Platform.isWindows && mouseOrthogonalDelta > MOUSE_DRAG_RESET_DISTANCE) {
						// The mouse has wondered away from the scrollbar => reset dragging
						this.setDesiredScrollPosition(initialScrollPosition, 0/* immediate */);
					} else {
						let desiredSliderPosition = this._sliderMousePosition(mouseMoveData) - draggingDelta;
						this.setDesiredScrollPosition(this._scrollbarState.convertSliderPositionToScrollPosition(desiredSliderPosition), 0/* immediate */);
					}
				},
				() => {
					this.slider.toggleClassName('active', false);
					this._host.onDragEnd();
				}
			);

=======
>>>>>>> afc7fad0
			e.preventDefault();
			this._sliderMouseDown(e, () => { /*nothing to do*/ });
		}
	}

	private _sliderMouseDown(e: ISimplifiedMouseEvent, onDragFinished: () => void): void {
		const initialMousePosition = this._sliderMousePosition(e);
		const initialMouseOrthogonalPosition = this._sliderOrthogonalMousePosition(e);
		const initialScrollbarState = this._scrollbarState.clone();
		this.slider.toggleClassName('active', true);

		this._mouseMoveMonitor.startMonitoring(
			standardMouseMoveMerger,
			(mouseMoveData: IStandardMouseMoveEventData) => {
				const mouseOrthogonalPosition = this._sliderOrthogonalMousePosition(mouseMoveData);
				const mouseOrthogonalDelta = Math.abs(mouseOrthogonalPosition - initialMouseOrthogonalPosition);

				if (Platform.isWindows && mouseOrthogonalDelta > MOUSE_DRAG_RESET_DISTANCE) {
					// The mouse has wondered away from the scrollbar => reset dragging
					this.setDesiredScrollPosition(initialScrollbarState.getScrollPosition());
					return;
				}

				const mousePosition = this._sliderMousePosition(mouseMoveData);
				const mouseDelta = mousePosition - initialMousePosition;
				this.setDesiredScrollPosition(initialScrollbarState.getDesiredScrollPositionFromDelta(mouseDelta));
			},
			() => {
				this.slider.toggleClassName('active', false);
				this._host.onDragEnd();
				onDragFinished();
			}
		);

		this._host.onDragStart();
	}

	public setDesiredScrollPosition(desiredScrollPosition: number, smoothScrollDuration: number): boolean {
		desiredScrollPosition = this.validateScrollPosition(desiredScrollPosition);

		let oldScrollPosition = this._getScrollPosition();
		this._setScrollPosition(desiredScrollPosition, smoothScrollDuration);
		let newScrollPosition = this._getScrollPosition();

		if (oldScrollPosition !== newScrollPosition) {
			this._onElementScrollPosition(this._getScrollPosition());
			return true;
		}
		return false;
	}

	// ----------------- Overwrite these

	protected abstract _renderDomNode(largeSize: number, smallSize: number): void;
	protected abstract _updateSlider(sliderSize: number, sliderPosition: number): void;

	protected abstract _mouseDownRelativePosition(e: ISimplifiedMouseEvent, domNodePosition: DomUtils.IDomNodePagePosition): number;
	protected abstract _sliderMousePosition(e: ISimplifiedMouseEvent): number;
	protected abstract _sliderOrthogonalMousePosition(e: ISimplifiedMouseEvent): number;

	protected abstract _getScrollPosition(): number;
<<<<<<< HEAD
	protected abstract _setScrollPosition(elementScrollPosition: number, smoothScrollDuration: number): void;
=======
	protected abstract _setScrollPosition(elementScrollPosition: number): void;
	public abstract validateScrollPosition(desiredScrollPosition: number): number;
>>>>>>> afc7fad0
}<|MERGE_RESOLUTION|>--- conflicted
+++ resolved
@@ -187,50 +187,14 @@
 		}
 	}
 
-<<<<<<< HEAD
+	public delegateSliderMouseDown(e: ISimplifiedMouseEvent, onDragFinished: () => void): void {
+		this._sliderMouseDown(e, onDragFinished);
+	}
+
 	private _onMouseDown(e: IMouseEvent): void {
 		let domNodePosition = DomUtils.getDomNodePagePosition(this.domNode.domNode);
-		let desiredSliderPosition = this._mouseDownRelativePosition(e, domNodePosition) - this._scrollbarState.getArrowSize() - this._scrollbarState.getSliderSize() / 2;
-		this.setDesiredScrollPosition(this._scrollbarState.convertSliderPositionToScrollPosition(desiredSliderPosition), 0/* immediate */);
-		this._sliderMouseDown(e);
-=======
-	public delegateSliderMouseDown(e: ISimplifiedMouseEvent, onDragFinished: () => void): void {
-		this._sliderMouseDown(e, onDragFinished);
->>>>>>> afc7fad0
-	}
-
-	private _onMouseDown(e: IMouseEvent): void {
-		let domNodePosition = DomUtils.getDomNodePagePosition(this.domNode.domNode);
-		this.setDesiredScrollPosition(this._scrollbarState.getDesiredScrollPositionFromOffset(this._mouseDownRelativePosition(e, domNodePosition)));
+		this.setDesiredScrollPosition(this._scrollbarState.getDesiredScrollPositionFromOffset(this._mouseDownRelativePosition(e, domNodePosition)), 0/* immediate */);
 		if (e.leftButton) {
-<<<<<<< HEAD
-			let initialMouseOrthogonalPosition = this._sliderOrthogonalMousePosition(e);
-			let initialScrollPosition = this._getScrollPosition();
-			let draggingDelta = this._sliderMousePosition(e) - this._scrollbarState.getSliderPosition();
-			this.slider.toggleClassName('active', true);
-
-			this._mouseMoveMonitor.startMonitoring(
-				standardMouseMoveMerger,
-				(mouseMoveData: IStandardMouseMoveEventData) => {
-					let mouseOrthogonalPosition = this._sliderOrthogonalMousePosition(mouseMoveData);
-					let mouseOrthogonalDelta = Math.abs(mouseOrthogonalPosition - initialMouseOrthogonalPosition);
-					// console.log(initialMouseOrthogonalPosition + ' -> ' + mouseOrthogonalPosition + ': ' + mouseOrthogonalDelta);
-					if (Platform.isWindows && mouseOrthogonalDelta > MOUSE_DRAG_RESET_DISTANCE) {
-						// The mouse has wondered away from the scrollbar => reset dragging
-						this.setDesiredScrollPosition(initialScrollPosition, 0/* immediate */);
-					} else {
-						let desiredSliderPosition = this._sliderMousePosition(mouseMoveData) - draggingDelta;
-						this.setDesiredScrollPosition(this._scrollbarState.convertSliderPositionToScrollPosition(desiredSliderPosition), 0/* immediate */);
-					}
-				},
-				() => {
-					this.slider.toggleClassName('active', false);
-					this._host.onDragEnd();
-				}
-			);
-
-=======
->>>>>>> afc7fad0
 			e.preventDefault();
 			this._sliderMouseDown(e, () => { /*nothing to do*/ });
 		}
@@ -250,13 +214,13 @@
 
 				if (Platform.isWindows && mouseOrthogonalDelta > MOUSE_DRAG_RESET_DISTANCE) {
 					// The mouse has wondered away from the scrollbar => reset dragging
-					this.setDesiredScrollPosition(initialScrollbarState.getScrollPosition());
+					this.setDesiredScrollPosition(initialScrollbarState.getScrollPosition(), 0/* immediate */);
 					return;
 				}
 
 				const mousePosition = this._sliderMousePosition(mouseMoveData);
 				const mouseDelta = mousePosition - initialMousePosition;
-				this.setDesiredScrollPosition(initialScrollbarState.getDesiredScrollPositionFromDelta(mouseDelta));
+				this.setDesiredScrollPosition(initialScrollbarState.getDesiredScrollPositionFromDelta(mouseDelta), 0/* immediate */);
 			},
 			() => {
 				this.slider.toggleClassName('active', false);
@@ -292,10 +256,6 @@
 	protected abstract _sliderOrthogonalMousePosition(e: ISimplifiedMouseEvent): number;
 
 	protected abstract _getScrollPosition(): number;
-<<<<<<< HEAD
 	protected abstract _setScrollPosition(elementScrollPosition: number, smoothScrollDuration: number): void;
-=======
-	protected abstract _setScrollPosition(elementScrollPosition: number): void;
 	public abstract validateScrollPosition(desiredScrollPosition: number): number;
->>>>>>> afc7fad0
 }